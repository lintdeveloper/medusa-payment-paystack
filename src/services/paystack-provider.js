--- conflicted
+++ resolved
@@ -39,9 +39,14 @@
     };
   }
 
-
-<<<<<<< HEAD
-=======
+  /**
+   * Creates a new transaction reference for this payment session.
+   * @param {object} sessionData - payment session data.
+   * @returns {object} same payment session data with new transaction reference.
+   */
+  async updatePayment(paymentSession) {
+    const reference = cuid();
+
     return {
       ...paymentSession.data,
       paystackTxRef: reference,
@@ -75,7 +80,6 @@
       return "error";
     }
   }
->>>>>>> 30168326
 
   /**
    * Validates a transaction using this payment session's transaction ref.
@@ -83,19 +87,13 @@
    * @param {object} sessionData - payment session data.
    * @returns {string} "authorized"|"pending"|"requires_more"|"error"|"canceled"
    */
-   async authorizePayment(paymentSession, context) {
+  async authorizePayment(paymentSession, context) {
     try {
       const { paystackTxRef } = paymentSession.data;
 
-<<<<<<< HEAD
-      const { data } = await this.paystack_.transaction.verify({reference: paystackTxRef});
-
-      console.log("authorizing", data);
-=======
       const { data } = await this.paystack_.transaction.verify({
         reference: paystackTxRef,
       });
->>>>>>> 30168326
 
       switch (data.status) {
         case "success":
@@ -140,80 +138,11 @@
     }
   }
 
-<<<<<<< HEAD
-
-
-
-
-
-
-
-
-
-
-
-
-
-
-
-  /**
-   * Creates a new transaction reference for this payment session.
-   * @param {object} sessionData - payment session data.
-   * @returns {object} same payment session data with new transaction reference.
-   */
-  async updatePayment(paymentSession) {
-    const reference = cuid();
-
-    console.log("updating payment", reference);
-
-    return {
-      ...paymentSession.data,
-      paystackTxRef: reference,
-    };
-  }
-
-  /**
-   * Status for Paystack transaction.
-   * @param {Object} paymentData - payment method data from cart
-   * @returns {string} "authorized"|"pending"|"requires_more"|"error"|"canceled"
-   */
-  async getStatus(paymentData) {
-    const { paystackTxId } = paymentData;
-
-    console.log("getting status", paystackTxId);
-
-    if (!paystackTxId) {
-      return "pending";
-    }
-
-    try {
-      const { data } = await this.paystack_.transaction.get(paystackTxId);
-
-      switch (data.status) {
-        case "success":
-          return "authorized";
-        default:
-          return "pending";
-      }
-    } catch (error) {
-      return "error";
-    }
-  }
-
-
-
-
-
-
-
-
-=======
   /**
    * Gets transaction data from Paystack.
    * @param {PaymentSession} paymentSession
    * @return {object} payment session data
    */
->>>>>>> 30168326
 
   async getPaymentData(paymentSession) {
     try {
